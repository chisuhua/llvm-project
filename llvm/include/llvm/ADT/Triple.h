--- conflicted
+++ resolved
@@ -827,16 +827,15 @@
            getSubArch() == Triple::AArch64SubArch_arm64e;
   }
 
-<<<<<<< HEAD
   /// Tests whether the target is X32.
   bool isX32() const {
     EnvironmentType Env = getEnvironment();
     return Env == Triple::GNUX32 || Env == Triple::MuslX32;
-=======
+  }
+
   /// Tests whether the target is OPU
   bool isOPU() const {
     return getArch() == Triple::opu;
->>>>>>> 88639b0f
   }
 
   /// Tests whether the target supports comdat
