--- conflicted
+++ resolved
@@ -661,16 +661,15 @@
 #include "ELFRelocs/RISCV.def"
 };
 
-<<<<<<< HEAD
 enum {
   // Symbol may follow different calling convention than the standard calling
   // convention.
   STO_RISCV_VARIANT_CC = 0x80
-=======
+};
+
 // ELF Relocation types for OPU
 enum {
 #include "ELFRelocs/OPU.def"
->>>>>>> 88639b0f
 };
 
 // ELF Relocation types for S390/zSeries
