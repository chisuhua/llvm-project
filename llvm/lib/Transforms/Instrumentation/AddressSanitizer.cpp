--- conflicted
+++ resolved
@@ -489,8 +489,6 @@
   bool IsAMDGPU = TargetTriple.isAMDGPU();
   bool IsOPU = TargetTriple.isOPU();
 
-<<<<<<< HEAD
-=======
   // Asan support for AMDGPU assumes X86 as the host right now.
   if (IsAMDGPU)
     IsX86_64 = true;
@@ -498,7 +496,6 @@
   if (IsOPU)
     IsX86_64 = true;
 
->>>>>>> 88639b0f
   ShadowMapping Mapping;
 
   Mapping.Scale = kDefaultShadowScale;
